--- conflicted
+++ resolved
@@ -122,7 +122,6 @@
     return domain_mapping.get(domain, "")
 
 
-<<<<<<< HEAD
 from typing import Any, Dict, Mapping, Optional
 
 def transform_basics(basics_data: Mapping[str, Any]) -> Dict[str, Any]:
@@ -167,8 +166,6 @@
     result = dict(basics_data)
     result["profiles"] = transformed_profiles
     return result
-
-=======
 def transform_basics(basics_data: Dict) -> Dict:
     if not isinstance(basics_data, dict):
         return basics_data
@@ -196,7 +193,6 @@
 
     basics_data["profiles"] = transformed_profiles
     return basics_data
->>>>>>> 55d855b4
 
 
 def extract_username_from_url(url: str, domain: str) -> str:
@@ -983,4 +979,7 @@
             blog_text += f"   Details: {blog.get('details', 'N/A')}\n"
             blog_text += "\n"
 
-    return blog_text+
+    return blog_text 
+
+    return blog_text
